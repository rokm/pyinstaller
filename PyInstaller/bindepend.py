#-----------------------------------------------------------------------------
# Copyright (c) 2013, PyInstaller Development Team.
#
# Distributed under the terms of the GNU General Public License with exception
# for distributing bootloader.
#
# The full license is in the file COPYING.txt, distributed with this software.
#-----------------------------------------------------------------------------

"""
Find external dependencies of binary libraries.
"""


import os
import sys
import re
from glob import glob

# Required for extracting eggs.
import zipfile


from PyInstaller.compat import is_win, is_unix, is_aix, is_cygwin, is_darwin, is_py26, is_py27
from PyInstaller.depend import dylib
from PyInstaller.utils import winutils
import PyInstaller.compat as compat


import PyInstaller.log as logging
logger = logging.getLogger(__file__)

seen = {}

if is_win:
    if is_py26:
        try:
            # For Portable Python it is required to import pywintypes before
            # win32api module. See for details:
            # http://www.voidspace.org.uk/python/movpy/reference/win32ext.html#problems-with-win32api
            import pywintypes
            import win32api
        except ImportError:
            raise SystemExit("Error: PyInstaller for Python 2.6+ on Windows "
                 "needs pywin32.\r\nPlease install from "
                 "http://sourceforge.net/projects/pywin32/")

    from PyInstaller.utils.winmanifest import RT_MANIFEST
    from PyInstaller.utils.winmanifest import GetManifestResources
    from PyInstaller.utils.winmanifest import Manifest

    try:
        from PyInstaller.utils.winmanifest import winresource
    except ImportError, detail:
        winresource = None


def getfullnameof(mod, xtrapath=None):
    """
    Return the full path name of MOD.

    MOD is the basename of a dll or pyd.
    XTRAPATH is a path or list of paths to search first.
    Return the full path name of MOD.
    Will search the full Windows search path, as well as sys.path
    """
    # TODO: Allow in import-hooks to specify additional paths where the PyInstaller
    #       should look for other libraries.
    # SciPy/Numpy Windows builds from http://www.lfd.uci.edu/~gohlke/pythonlibs
    # Contain some dlls in directory like C:\Python27\Lib\site-packages\numpy\core\
    from distutils.sysconfig import get_python_lib
    numpy_core_paths = [os.path.join(get_python_lib(), 'numpy', 'core')]
    # In virtualenv numpy might be installed directly in real prefix path.
    # Then include this path too.
    if hasattr(sys, 'real_prefix'):
        numpy_core_paths.append(
            os.path.join(sys.real_prefix, 'Lib', 'site-packages', 'numpy', 'core')
        )

    # Search sys.path first!
    epath = sys.path + numpy_core_paths + winutils.get_system_path()
    if xtrapath is not None:
        if type(xtrapath) == type(''):
            epath.insert(0, xtrapath)
        else:
            epath = xtrapath + epath
    for p in epath:
        npth = os.path.join(p, mod)
        if os.path.exists(npth):
            return npth
        # second try: lower case filename
        for p in epath:
            npth = os.path.join(p, mod.lower())
            if os.path.exists(npth):
                return npth
    return ''


def _getImports_pe(pth):
    """
    Find the binary dependencies of PTH.

    This implementation walks through the PE header
    and uses library pefile for that and supports
    32/64bit Windows
    """
    import PyInstaller.lib.pefile as pefile
    dlls = set()
    # By default library pefile parses all PE information.
    # We are only interested in the list of dependent dlls.
    # Performance is improved by reading only needed information.
    # https://code.google.com/p/pefile/wiki/UsageExamples
    pe = pefile.PE(pth, fast_load=True)
    pe.parse_data_directories(directories=[
        pefile.DIRECTORY_ENTRY['IMAGE_DIRECTORY_ENTRY_IMPORT']])
    # Some libraries have no other binary dependencies. Use empty list
    # in that case. Otherwise pefile would return None.
    # e.g. C:\windows\system32\kernel32.dll on Wine
    for entry in getattr(pe, 'DIRECTORY_ENTRY_IMPORT', []):
        dlls.add(entry.dll)
    return dlls


def _extract_from_egg(toc):
    """
    Ensure all binary modules in zipped eggs get extracted and
    included with the frozen executable.

    return  modified table of content
    """
    new_toc = []
    for item in toc:
        # Item is a tupple
        #  (mod_name, path, type)
        modname, pth, typ = item
        if not os.path.isfile(pth):
            pth = check_extract_from_egg(pth)[0][0]
<<<<<<< HEAD
            # Replace value in original data structure.
            toc.remove(item)
            toc.append((modname, pth, typ))
        return toc
=======
        
        # Add value to new data structure.
        new_toc.append((modname, pth, typ))
    return new_toc
>>>>>>> fd202c4a


def Dependencies(lTOC, xtrapath=None, manifest=None):
    """
    Expand LTOC to include all the closure of binary dependencies.

    LTOC is a logical table of contents, ie, a seq of tuples (name, path).
    Return LTOC expanded by all the binary dependencies of the entries
    in LTOC, except those listed in the module global EXCLUDES

    manifest should be a winmanifest.Manifest instance on Windows, so
    that all dependent assemblies can be added
    """
    # Extract all necessary binary modules from Python eggs to be included
    # directly with PyInstaller.
    lTOC = _extract_from_egg(lTOC)

    for nm, pth, typ in lTOC:
        if seen.get(nm.upper(), 0):
            continue
        logger.debug("Analyzing %s", pth)
        seen[nm.upper()] = 1
        if is_win:
            for ftocnm, fn in selectAssemblies(pth, manifest):
                lTOC.append((ftocnm, fn, 'BINARY'))
        for lib, npth in selectImports(pth, xtrapath):
            if seen.get(lib.upper(), 0) or seen.get(npth.upper(), 0):
                continue
            seen[npth.upper()] = 1
            lTOC.append((lib, npth, 'BINARY'))

    return lTOC


def pkg_resouces_get_default_cache():
    """
    Determine the default cache location

    This returns the ``PYTHON_EGG_CACHE`` environment variable, if set.
    Otherwise, on Windows, it returns a 'Python-Eggs' subdirectory of the
    'Application Data' directory.  On all other systems, it's '~/.python-eggs'.
    """
    # This function borrowed from setuptools/pkg_resources
    egg_cache = compat.getenv('PYTHON_EGG_CACHE')
    if egg_cache is not None:
        return egg_cache

    if os.name != 'nt':
        return os.path.expanduser('~/.python-eggs')

    app_data = 'Application Data'   # XXX this may be locale-specific!
    app_homes = [
        (('APPDATA',), None),       # best option, should be locale-safe
        (('USERPROFILE',), app_data),
        (('HOMEDRIVE', 'HOMEPATH'), app_data),
        (('HOMEPATH',), app_data),
        (('HOME',), None),
        (('WINDIR',), app_data),    # 95/98/ME
    ]

    for keys, subdir in app_homes:
        dirname = ''
        for key in keys:
            if key in os.environ:
                dirname = os.path.join(dirname, compat.getenv(key))
            else:
                break
        else:
            if subdir:
                dirname = os.path.join(dirname, subdir)
            return os.path.join(dirname, 'Python-Eggs')
    else:
        raise RuntimeError(
            "Please set the PYTHON_EGG_CACHE enviroment variable"
        )


def check_extract_from_egg(pth, todir=None):
    r"""
    Check if path points to a file inside a python egg file, extract the
    file from the egg to a cache directory (following pkg_resources
    convention) and return [(extracted path, egg file path, relative path
    inside egg file)].
    Otherwise, just return [(original path, None, None)].
    If path points to an egg file directly, return a list with all files
    from the egg formatted like above.

    Example:
    >>> check_extract_from_egg(r'C:\Python26\Lib\site-packages\my.egg\mymodule\my.pyd')
    [(r'C:\Users\UserName\AppData\Roaming\Python-Eggs\my.egg-tmp\mymodule\my.pyd',
    r'C:\Python26\Lib\site-packages\my.egg', r'mymodule/my.pyd')]
    """
    rv = []
    if os.path.altsep:
        pth = pth.replace(os.path.altsep, os.path.sep)
    components = pth.split(os.path.sep)
    for i, name in enumerate(components):
        if name.lower().endswith(".egg"):
            eggpth = os.path.sep.join(components[:i + 1])
            if os.path.isfile(eggpth):
                # eggs can also be directories!
                try:
                    egg = zipfile.ZipFile(eggpth)
                except zipfile.BadZipfile, e:
                    raise SystemExit("Error: %s %s" % (eggpth, e))
                if todir is None:
                    # Use the same directory as setuptools/pkg_resources. So,
                    # if the specific egg was accessed before (not necessarily
                    # by pyinstaller), the extracted contents already exist
                    # (pkg_resources puts them there) and can be used.
                    todir = os.path.join(pkg_resouces_get_default_cache(),
                                         name + "-tmp")
                if components[i + 1:]:
                    members = ["/".join(components[i + 1:])]
                else:
                    members = egg.namelist()
                for member in members:
                    pth = os.path.join(todir, member)
                    if not os.path.isfile(pth):
                        dirname = os.path.dirname(pth)
                        if not os.path.isdir(dirname):
                            os.makedirs(dirname)
                        f = open(pth, "wb")
                        f.write(egg.read(member))
                        f.close()
                    rv.append((pth, eggpth, member))
                return rv
    return [(pth, None, None)]


def getAssemblies(pth):
    """
    Return the dependent assemblies of a binary.
    """
    if pth.lower().endswith(".manifest"):
        return []
    # check for manifest file
    manifestnm = pth + ".manifest"
    if os.path.isfile(manifestnm):
        fd = open(manifestnm, "rb")
        res = {RT_MANIFEST: {1: {0: fd.read()}}}
        fd.close()
    elif not winresource:
        # resource access unavailable (needs pywin32)
        return []
    else:
        # check the binary for embedded manifest
        try:
            res = GetManifestResources(pth)
        except winresource.pywintypes.error, exc:
            if exc.args[0] == winresource.ERROR_BAD_EXE_FORMAT:
                logger.info('Cannot get manifest resource from non-PE '
                            'file %s', pth)
                return []
            raise
    rv = []
    if RT_MANIFEST in res and len(res[RT_MANIFEST]):
        for name in res[RT_MANIFEST]:
            for language in res[RT_MANIFEST][name]:
                # check the manifest for dependent assemblies
                try:
                    manifest = Manifest()
                    manifest.filename = ":".join([pth, str(RT_MANIFEST),
                                                  str(name), str(language)])
                    manifest.parse_string(res[RT_MANIFEST][name][language],
                                          False)
                except Exception, exc:
                    logger.error("Can not parse manifest resource %s, %s"
                                 "from %s", name, language, pth)
                    logger.exception(exc)
                else:
                    if manifest.dependentAssemblies:
                        logger.debug("Dependent assemblies of %s:", pth)
                        logger.debug(", ".join([assembly.getid()
                                               for assembly in
                                               manifest.dependentAssemblies]))
                    rv.extend(manifest.dependentAssemblies)
    return rv


def selectAssemblies(pth, manifest=None):
    """
    Return a binary's dependent assemblies files that should be included.

    Return a list of pairs (name, fullpath)
    """
    rv = []
    if manifest:
        _depNames = set([dep.name for dep in manifest.dependentAssemblies])
    for assembly in getAssemblies(pth):
        if seen.get(assembly.getid().upper(), 0):
            continue
        if manifest and not assembly.name in _depNames:
            # Add assembly as dependency to our final output exe's manifest
            logger.info("Adding %s to dependent assemblies "
                        "of final executable", assembly.name)
            manifest.dependentAssemblies.append(assembly)
            _depNames.add(assembly.name)
        if not dylib.include_library(assembly.name):
            logger.debug("Skipping assembly %s", assembly.getid())
            continue
        if assembly.optional:
            logger.debug("Skipping optional assembly %s", assembly.getid())
            continue
        files = assembly.find_files()
        if files:
            seen[assembly.getid().upper()] = 1
            for fn in files:
                fname, fext = os.path.splitext(fn)
                if fext.lower() == ".manifest":
                    nm = assembly.name + fext
                else:
                    nm = os.path.basename(fn)
                ftocnm = nm
                if assembly.language not in (None, "", "*", "neutral"):
                    ftocnm = os.path.join(assembly.getlanguage(),
                                          ftocnm)
                nm, ftocnm, fn = [item.encode(sys.getfilesystemencoding())
                                  for item in
                                  (nm,
                                   ftocnm,
                                   fn)]
                if not seen.get(fn.upper(), 0):
                    logger.debug("Adding %s", ftocnm)
                    seen[nm.upper()] = 1
                    seen[fn.upper()] = 1
                    rv.append((ftocnm, fn))
                else:
                    #logger.info("skipping %s part of assembly %s dependency of %s",
                    #            ftocnm, assembly.name, pth)
                    pass
        else:
            logger.error("Assembly %s not found", assembly.getid())
    return rv


def selectImports(pth, xtrapath=None):
    """
    Return the dependencies of a binary that should be included.

    Return a list of pairs (name, fullpath)
    """
    rv = []
    if xtrapath is None:
        xtrapath = [os.path.dirname(pth)]
    else:
        assert isinstance(xtrapath, list)
        xtrapath = [os.path.dirname(pth)] + xtrapath  # make a copy
    dlls = getImports(pth)
    for lib in dlls:
        if seen.get(lib.upper(), 0):
            continue
        if not is_win and not is_cygwin:
            # all other platforms
            npth = lib
            lib = os.path.basename(lib)
        else:
            # plain win case
            npth = getfullnameof(lib, xtrapath)

        # now npth is a candidate lib if found
        # check again for excludes but with regex FIXME: split the list
        if npth:
            candidatelib = npth
        else:
            candidatelib = lib

        if not dylib.include_library(candidatelib):
            if (candidatelib.find('libpython') < 0 and
               candidatelib.find('Python.framework') < 0):
                # skip libs not containing (libpython or Python.framework)
                if not seen.get(npth.upper(), 0):
                    logger.debug("Skipping %s dependency of %s",
                                 lib, os.path.basename(pth))
                continue
            else:
                pass

        if npth:
            if not seen.get(npth.upper(), 0):
                logger.debug("Adding %s dependency of %s",
                             lib, os.path.basename(pth))
                rv.append((lib, npth))
        else:
            logger.warning("lib not found: %s dependency of %s", lib, pth)

    return rv


def _getImports_ldd(pth):
    """
    Find the binary dependencies of PTH.

    This implementation is for ldd platforms (mostly unix).
    """
    rslt = set()
    if is_aix:
        # Match libs of the form 'archive.a(sharedobject.so)'
        # Will not match the fake lib '/unix'
        lddPattern = re.compile(r"\s*(.*?)(\(.*\))")
    else:
        lddPattern = re.compile(r"\s*(.*?)\s+=>\s+(.*?)\s+\(.*\)")

    for line in compat.exec_command('ldd', pth).splitlines():
        m = lddPattern.search(line)
        if m:
            if is_aix:
                lib = m.group(1)
                name = os.path.basename(lib) + m.group(2)
            else:
                name, lib = m.group(1), m.group(2)
            if name[:10] in ('linux-gate', 'linux-vdso'):
                # linux-gate is a fake library which does not exist and
                # should be ignored. See also:
                # http://www.trilithium.com/johan/2005/08/linux-gate/
                continue

            if os.path.exists(lib):
                # Add lib if it is not already found.
                if lib not in rslt:
                    rslt.add(lib)
            else:
                logger.error('Can not find %s in path %s (needed by %s)',
                             name, lib, pth)
    return rslt


def _getImports_macholib(pth):
    """
    Find the binary dependencies of PTH.

    This implementation is for Mac OS X and uses library macholib.
    """
    from PyInstaller.lib.macholib.MachO import MachO
    from PyInstaller.lib.macholib.mach_o import LC_RPATH
    from PyInstaller.lib.macholib.dyld import dyld_find
    rslt = set()
    seen = set()  # Libraries read from binary headers.

    ## Walk through mach binary headers.

    m = MachO(pth)
    for header in m.headers:
        for idx, name, lib in header.walkRelocatables():
            # Sometimes some libraries are present multiple times.
            if lib not in seen:
                seen.add(lib)

    # Walk through mach binary headers and look for LC_RPATH.
    # macholib can't handle @rpath. LC_RPATH has to be read
    # from the MachO header.
    # TODO Do we need to remove LC_RPATH from MachO load commands?
    #      Will it cause any harm to leave them untouched?
    #      Removing LC_RPATH should be implemented when getting
    #      files from the bincache if it is necessary.
    run_paths = set()
    for header in m.headers:
        for command in header.commands:
            # A command is a tupple like:
            #   (<macholib.mach_o.load_command object at 0x>,
            #    <macholib.mach_o.rpath_command object at 0x>,
            #    '../lib\x00\x00')
            cmd_type = command[0].cmd
            if cmd_type == LC_RPATH:
                rpath = command[2]
                # Remove trailing '\x00' characters.
                # e.g. '../lib\x00\x00'
                rpath = rpath.rstrip('\x00')
                # Make rpath absolute. According to Apple doc LC_RPATH
                # is always relative to the binary location.
                rpath = os.path.normpath(os.path.join(os.path.dirname(pth), rpath))
                run_paths.update([rpath])

    ## Try to find files in file system.

    # In cases with @loader_path or @executable_path
    # try to look in the same directory as the checked binary is.
    # This seems to work in most cases.
    exec_path = os.path.abspath(os.path.dirname(pth))

    for lib in seen:

        # Suppose that @rpath is not used for system libraries and
        # using macholib can be avoided.
        # macholib can't handle @rpath.
        if lib.startswith('@rpath'):
            lib = lib.replace('@rpath', '.')  # Make path relative.
            final_lib = None  # Absolute path to existing lib on disk.
            # Try multiple locations.
            for run_path in run_paths:
                # @rpath may contain relative value. Use exec_path as
                # base path.
                if not os.path.isabs(run_path):
                    run_path = os.path.join(exec_path, run_path)
                # Stop looking for lib when found in first location.
                if os.path.exists(os.path.join(run_path, lib)):
                    final_lib = os.path.abspath(os.path.join(run_path, lib))
                    rslt.add(final_lib)
                    break
            # Log error if no existing file found.
            if not final_lib:
                logger.error('Can not find path %s (needed by %s)', lib, pth)

        # Macholib has to be used to get absolute path to libraries.
        else:
            # macholib can't handle @loader_path. It has to be
            # handled the same way as @executable_path.
            # It is also replaced by 'exec_path'.
            if lib.startswith('@loader_path'):
                lib = lib.replace('@loader_path', '@executable_path')
            try:
                lib = dyld_find(lib, executable_path=exec_path)
                rslt.add(lib)
            except ValueError:
                logger.error('Can not find path %s (needed by %s)', lib, pth)

    return rslt


def getImports(pth):
    """
    Forwards to the correct getImports implementation for the platform.
    """
    if is_win or is_cygwin:
        if pth.lower().endswith(".manifest"):
            return []
        try:
            return _getImports_pe(pth)
        except Exception, exception:
            # Assemblies can pull in files which aren't necessarily PE,
            # but are still needed by the assembly. Any additional binary
            # dependencies should already have been handled by
            # selectAssemblies in that case, so just warn, return an empty
            # list and continue.
            if logger.isEnabledFor(logging.WARN):
                 # logg excaption only if level >= warn
                logger.warn('Can not get binary dependencies for file: %s', pth)
                logger.exception(exception)
            return []
    elif is_darwin:
        return _getImports_macholib(pth)
    else:
        return _getImports_ldd(pth)


def findLibrary(name):
    """
    Look for a library in the system.

    Emulate the algorithm used by dlopen.
    `name`must include the prefix, e.g. ``libpython2.4.so``
    """
    assert is_unix, "Current implementation for Unix only (Linux, Solaris, AIX)"

    lib = None

    # Look in the LD_LIBRARY_PATH according to platform.
    if is_aix:
        lp = compat.getenv('LIBPATH', '')
    elif is_darwin:
        lp = compat.getenv('DYLD_LIBRARY_PATH', '')
    else:
        lp = compat.getenv('LD_LIBRARY_PATH', '')
    for path in lp.split(os.pathsep):
        libs = glob(os.path.join(path, name + '*'))
        if libs:
            lib = libs[0]
            break

    # Look in /etc/ld.so.cache
    # TODO Look for ldconfig in /usr/sbin/ldconfig. /sbin is deprecated
    #      in recent linux distributions.
    # Solaris does not have /sbin/ldconfig. Just check if this file exists.
    if lib is None and os.path.exists('/sbin/ldconfig'):
        expr = r'/[^\(\)\s]*%s\.[^\(\)\s]*' % re.escape(name)
        m = re.search(expr, compat.exec_command('/sbin/ldconfig', '-p'))
        if m:
            lib = m.group(0)

    # Look in the known safe paths
    if lib is None:
        paths = ['/lib', '/lib32', '/lib64', '/usr/lib', '/usr/lib32', '/usr/lib64']

        # On Debian/Ubuntu /usr/bin/python is linked statically with libpython.
        # Newer Debian/Ubuntu with multiarch support putsh the libpythonX.Y.so
        # To paths like /usr/lib/i386-linux-gnu/.
        try:
            import sysconfig  # Module available only in Python 2.7.
            arch_subdir = sysconfig.get_config_var('multiarchsubdir')
            # Ignore if None is returned.
            if arch_subdir:
                arch_subdir = os.path.basename(arch_subdir)
                paths.extend([
                    os.path.join('/usr/lib', arch_subdir),
                    os.path.join('/usr/lib32', arch_subdir),
                    os.path.join('/usr/lib64', arch_subdir),
                ])
        except ImportError:
            pass

        if is_aix:
            paths.append('/opt/freeware/lib')

        for path in paths:
            libs = glob(os.path.join(path, name + '*'))
            if libs:
                lib = libs[0]
                break

    # give up :(
    if lib is None:
        return None

    # Resolve the file name into the soname
    dir = os.path.dirname(lib)
    return os.path.join(dir, getSoname(lib))


def getSoname(filename):
    """
    Return the soname of a library.
    """
    cmd = ["objdump", "-p", "-j", ".dynamic", filename]
    m = re.search(r'\s+SONAME\s+([^\s]+)', compat.exec_command(*cmd))
    if m:
        return m.group(1)


def get_python_library_path():
    """
    Find dynamic Python library that will be bundled with frozen executable.

    Return  full path to Python dynamic library or None when not found.


    We need to know name of the Python dynamic library for the bootloader.
    Bootloader has to know what library to load and not trying to guess.

    Some linux distributions (e.g. debian-based) statically build the
    Python executable to the libpython, so bindepend doesn't include
    it in its output. In this situation let's try to find it.

    Darwin custom builds could possibly also have non-framework style libraries,
    so this method also checks for that variant as well.
    """
    pyver = sys.version_info[:2]

    if is_win:
        names = ('python%d%d.dll' % pyver,)
    elif is_cygwin:
        names = ('libpython%d%d.dll' % pyver,)
    elif is_darwin:
        names = ('Python', '.Python', 'libpython%d.%d.dylib' % pyver)
    elif is_aix:
        # Shared libs on AIX are archives with shared object members, thus the ".a" suffix.
        names = ('libpython%d.%d.a' % pyver,)
    elif is_unix:
        # Other *nix platforms.
        names = ('libpython%d.%d.so.1.0' % pyver,)
    else:
        raise SystemExit('Your platform is not yet supported.')

    # Try to get Python library name from the Python executable. It assumes that Python
    # library is not statically linked.
    dlls = getImports(sys.executable)
    for filename in dlls:
        for name in names:
            if os.path.basename(filename) == name:
                # On Windows filename is just like 'python27.dll'. Convert it
                # to absolute path.
                if is_win and not os.path.isabs(filename):
                    filename = getfullnameof(filename)
                # Python library found. Return absolute path to it.
                return filename

    # Python library NOT found. Resume searching using alternative methods.
    # Applies only to non Windows platforms.

    if is_unix:
        for name in names:
            python_libname = findLibrary(name)
            if python_libname:
                return python_libname

    elif is_darwin:
        # On MacPython, Analysis.assemble is able to find the libpython with
        # no additional help, asking for sys.executable dependencies.
        # However, this fails on system python, because the shared library
        # is not listed as a dependency of the binary (most probably it's
        # opened at runtime using some dlopen trickery).
        # This happens on Mac OS X when Python is compiled as Framework.

        # Python compiled as Framework contains same values in sys.prefix
        # and exec_prefix. That's why we can use just sys.prefix.
        # In virtualenv PyInstaller is not able to find Python library.
        # We need special care for this case.
        if compat.is_virtualenv:
            py_prefix = compat.venv_real_prefix
        else:
            py_prefix = sys.prefix

        for name in names:
            full_path = os.path.join(py_prefix, name)
            if os.path.exists(full_path):
                return full_path

    # Python library NOT found. Return just None.
    return None<|MERGE_RESOLUTION|>--- conflicted
+++ resolved
@@ -135,17 +135,10 @@
         modname, pth, typ = item
         if not os.path.isfile(pth):
             pth = check_extract_from_egg(pth)[0][0]
-<<<<<<< HEAD
-            # Replace value in original data structure.
-            toc.remove(item)
-            toc.append((modname, pth, typ))
-        return toc
-=======
-        
+
         # Add value to new data structure.
         new_toc.append((modname, pth, typ))
     return new_toc
->>>>>>> fd202c4a
 
 
 def Dependencies(lTOC, xtrapath=None, manifest=None):
