--- conflicted
+++ resolved
@@ -6,13 +6,6 @@
 #
 # The full license is in the file COPYING.txt, distributed with this software.
 #-----------------------------------------------------------------------------
-<<<<<<< HEAD
-
-from PyInstaller.utils.hooks.hookutils import collect_submodules
-
-# Pygments uses a dynamic import for its formatters, so gather them all here.
-hiddenimports = collect_submodules('pygments.formatters')
-=======
 #
 # *****************************************************
 # hook-pygments.py - PyInstaller hook file for pygments
@@ -27,6 +20,5 @@
 #        mod = __import__(module_name, None, None, ['__all__'])
 #
 # Therefore, we need all the modules in ``pygments.formatters``.
-from PyInstaller.hooks.hookutils import collect_submodules
-hiddenimports = collect_submodules('pygments.formatters')
->>>>>>> cd186996
+from PyInstaller.utils.hooks.hookutils import collect_submodules
+hiddenimports = collect_submodules('pygments.formatters')