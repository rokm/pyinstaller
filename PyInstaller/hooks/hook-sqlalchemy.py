--- conflicted
+++ resolved
@@ -15,33 +15,19 @@
 # are not. We should explicitly include database backends.
 hiddenimports = ['pysqlite2', 'MySQLdb', 'psycopg2']
 
-<<<<<<< HEAD
-=======
-# sqlalchemy.databases package from pre 0.6 sqlachemy versions
-databases = exec_statement("import sqlalchemy.databases; print(sqlalchemy.databases.__all__)")
-databases = eval(databases.strip())
-
-for n in databases:
-    hiddenimports.append("sqlalchemy.databases." + n)
-
->>>>>>> 67610f2d
 # sqlalchemy.dialects package from 0.6 and newer sqlachemy versions
 version = exec_statement('import sqlalchemy; print(sqlalchemy.__version__)')
 is_alch06 = version >= '0.6'
 
 if is_alch06:
-<<<<<<< HEAD
     dialects = exec_statement("import sqlalchemy.dialects;print(sqlalchemy.dialects.__all__)")
-=======
-    dialects = exec_statement("import sqlalchemy.dialects; print(sqlalchemy.dialects.__all__)")
->>>>>>> 67610f2d
     dialects = eval(dialects.strip())
 
     for n in dialects:
         hiddenimports.append("sqlalchemy.dialects." + n)
 else:
     # sqlalchemy.databases package from pre 0.6 sqlachemy versions
-    databases = exec_statement("import sqlalchemy.databases;print(sqlalchemy.databases.__all__)")
+    databases = exec_statement("import sqlalchemy.databases; print(sqlalchemy.databases.__all__)")
     databases = eval(databases.strip())
 
     for n in databases:
