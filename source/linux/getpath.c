/***********************************************************
Copyright 1991-1995 by Stichting Mathematisch Centrum, Amsterdam,
The Netherlands.

                        All Rights Reserved

Permission to use, copy, modify, and distribute this software and its
documentation for any purpose and without fee is hereby granted,
provided that the above copyright notice appear in all copies and that
both that copyright notice and this permission notice appear in
supporting documentation, and that the names of Stichting Mathematisch
Centrum or CWI or Corporation for National Research Initiatives or
CNRI not be used in advertising or publicity pertaining to
distribution of the software without specific, written prior
permission.

While CWI is the initial source for this software, a modified version
is made available by the Corporation for National Research Initiatives
(CNRI) at the Internet address ftp://ftp.python.org.

STICHTING MATHEMATISCH CENTRUM AND CNRI DISCLAIM ALL WARRANTIES WITH
REGARD TO THIS SOFTWARE, INCLUDING ALL IMPLIED WARRANTIES OF
MERCHANTABILITY AND FITNESS, IN NO EVENT SHALL STICHTING MATHEMATISCH
CENTRUM OR CNRI BE LIABLE FOR ANY SPECIAL, INDIRECT OR CONSEQUENTIAL
DAMAGES OR ANY DAMAGES WHATSOEVER RESULTING FROM LOSS OF USE, DATA OR
PROFITS, WHETHER IN AN ACTION OF CONTRACT, NEGLIGENCE OR OTHER
TORTIOUS ACTION, ARISING OUT OF OR IN CONNECTION WITH THE USE OR
PERFORMANCE OF THIS SOFTWARE.

******************************************************************/

/* A special version for minimal installs, where
   the bootstrap path is the directory in which
   the executable lives.
   Gordon McMillan, McMillan Enterprises, Inc. */

/* Return the initial module search path. */

#include "getpath.h"
#include "osdefs.h"

#include <sys/types.h>
#include <sys/stat.h>
#include <string.h>
#include <stdlib.h>     /* getenv */
<<<<<<< HEAD

//#if HAVE_UNISTD_H
//#include <unistd.h>
//#endif /* HAVE_UNISTD_H */

//#ifdef WITH_NEXT_FRAMEWORK
//#include <mach-o/dyld.h>
//#endif
=======
#include <stdio.h>      /* sprintf */
#include <unistd.h>     /* readlink */
>>>>>>> 24c21c5f

static char prefix[MAXPATHLEN+1];
static char *exec_prefix;
static char progpath[MAXPATHLEN+1];
static char *module_search_path = NULL;

static void
reduce(char *dir)
{
	int i = strlen(dir);
	while (i > 0 && dir[i] != SEP)
		--i;
	dir[i] = '\0';
}


#ifndef S_ISREG
#define S_ISREG(x) (((x) & S_IFMT) == S_IFREG)
#endif

#ifndef S_ISDIR
#define S_ISDIR(x) (((x) & S_IFMT) == S_IFDIR)
#endif
#if 0
static int
isfile(char *filename)		/* Is file, not directory */
{
	struct stat buf;
	if (stat(filename, &buf) != 0)
		return 0;
	if (!S_ISREG(buf.st_mode))
		return 0;
	return 1;
}
#endif
#if 0
static int
ismodule(char *filename)		/* Is module -- check for .pyc/.pyo too */
{
	if (isfile(filename))
		return 1;

	/* Check for the compiled version of prefix. */
	if (strlen(filename) < MAXPATHLEN) {
		strcat(filename, Py_OptimizeFlag ? "o" : "c");
		if (isfile(filename))
			return 1;
	}
	return 0;
}
#endif

static int
isxfile(char *filename)		/* Is executable file */
{
	struct stat buf;
	if (stat(filename, &buf) != 0)
		return 0;
	if (!S_ISREG(buf.st_mode))
		return 0;
	if ((buf.st_mode & 0111) == 0)
		return 0;
	return 1;
}

#if 0
static int
isdir(char *filename)			/* Is directory */
{
	struct stat buf;
	if (stat(filename, &buf) != 0)
		return 0;
	if (!S_ISDIR(buf.st_mode))
		return 0;
	return 1;
}
#endif

static void
joinpath(char *buffer, char *stuff)
{
	int n, k;
	if (stuff[0] == SEP)
		n = 0;
	else {
		n = strlen(buffer);
		if (n > 0 && buffer[n-1] != SEP && n < MAXPATHLEN)
			buffer[n++] = SEP;
	}
	k = strlen(stuff);
	if (n + k > MAXPATHLEN)
		k = MAXPATHLEN - n;
	strncpy(buffer+n, stuff, k);
	buffer[n+k] = '\0';
}

static void
calculate_path(void)
{
	char *prog = PI_GetProgramName();	/* use Py_SetProgramName(argv[0]) before Py_Initialize() */
	char argv0_path[MAXPATHLEN+1];
	char *epath;
	char *path = NULL;
	char *ppath = NULL;
//#if HAVE_READLINK
	//int  numchars;
//#endif

	if (strchr(prog, SEP))
		strcpy(progpath, prog);
	else {
//#if HAVE_READLINK
            //sprintf(argv0_path, "/proc/%d/exe", getpid());
            //numchars = readlink(argv0_path, progpath, MAXPATHLEN);
            //if (numchars > 0) 
                //progpath[numchars] = '\0';
            //else {
//#endif
		epath = getenv("PATH");
                if (epath) 
                    path = malloc(strlen(epath)+3);
		if (path) {
                    strcpy(path, ".:");
                    strcat(path, epath);
		    ppath = path;
	    	    while (1) {
				char *delim = strchr(ppath, DELIM);

				if (delim) {
					int len = delim - ppath;
					strncpy(progpath, ppath, len);
					*(progpath + len) = '\0';
				}
				else
					strcpy(progpath, ppath);

				joinpath(progpath, prog);
				if (isxfile(progpath))
					break;

				if (!delim) {
					progpath[0] = '\0';
					break;
				}
				ppath = delim + 1;
		    }
                    free(path);
		}
		else
			progpath[0] = '\0';
//#if HAVE_READLINK
            //}
//#endif
	}
	/* at this point progpath includes the executable */
	strcpy(argv0_path, progpath);
	
//#if HAVE_READLINK
	//{
		//char tmpbuffer[MAXPATHLEN+1];
		//int linklen = readlink(progpath, tmpbuffer, MAXPATHLEN);
		//while (linklen != -1) {
			///* It's not null terminated! */
			//tmpbuffer[linklen] = '\0';
			//if (tmpbuffer[0] == SEP)
				//strcpy(argv0_path, tmpbuffer);
			//else {
				///* Interpret relative to progpath */
				//reduce(argv0_path);
				//joinpath(argv0_path, tmpbuffer);
			//}
			//linklen = readlink(argv0_path, tmpbuffer, MAXPATHLEN);
		//}
                //strcpy(progpath, argv0_path);
	//}
//#endif /* HAVE_READLINK */

	reduce(argv0_path);
	/* now argv0_path is the directory of the executable */

	strcpy(prefix, argv0_path);
	exec_prefix = prefix;
	module_search_path = malloc(strlen(prefix)+1);
	strcpy(module_search_path, prefix);

}
/* External interface */

static char *progname = "python";

void
PI_SetProgramName(const char *pn)
{
	if (pn && *pn)
		progname = pn;
}

char *
PI_GetProgramName(void)
{
	return progname;
}

char *
PI_GetPath(void)
{
	if (!module_search_path)
		calculate_path();
	return module_search_path;
}

char *
PI_GetPrefix(void)
{
	if (!module_search_path)
		calculate_path();
	return prefix;
}

char *
PI_GetExecPrefix(void)
{
	if (!module_search_path)
		calculate_path();
	return exec_prefix;
}

char *
PI_GetProgramFullPath(void)
{
	if (!module_search_path)
		calculate_path();
	return progpath;
}<|MERGE_RESOLUTION|>--- conflicted
+++ resolved
@@ -43,19 +43,12 @@
 #include <sys/stat.h>
 #include <string.h>
 #include <stdlib.h>     /* getenv */
-<<<<<<< HEAD
+#include <stdio.h>      /* sprintf */
 
 //#if HAVE_UNISTD_H
 //#include <unistd.h>
 //#endif /* HAVE_UNISTD_H */
-
-//#ifdef WITH_NEXT_FRAMEWORK
-//#include <mach-o/dyld.h>
-//#endif
-=======
-#include <stdio.h>      /* sprintf */
 #include <unistd.h>     /* readlink */
->>>>>>> 24c21c5f
 
 static char prefix[MAXPATHLEN+1];
 static char *exec_prefix;
