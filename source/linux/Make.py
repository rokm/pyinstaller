--- conflicted
+++ resolved
@@ -164,15 +164,9 @@
     if non_elf:
         cflags.append('-DNONELF')
 
-<<<<<<< HEAD
-    libs = [os.path.join(sysconfig.get_config_vars('LIBPL')[0], sysconfig.get_config_vars('LIBRARY')[0])]
-    if not os.path.isfile(libs[0]):
-        print "WARNING: could not find Python static library at:", libs[0]
 #    libs = [os.path.join(sysconfig.get_config_vars('LIBDIR')[0], sysconfig.get_config_vars('INSTSONAME')[0])]
 
 
-=======
->>>>>>> addf9204
     somevars = {}
     if os.path.exists(makefile_in):
         makevars = sysconfig.parse_makefile(makefile_in)
