--- conflicted
+++ resolved
@@ -4,9 +4,5 @@
 pyreadline  # Colors in IPython on Windows. This is Windows-only package.
 pypiwin32  # This package is a pip-installable version of PyWin32.
 pyenchant
-<<<<<<< HEAD
 # No wheel for python 3.5
-PySide ; python_version <= '3.4'
-=======
-PySide==1.2.4
->>>>>>> 6c1890cc
+PySide==1.2.4 ; python_version <= '3.4'